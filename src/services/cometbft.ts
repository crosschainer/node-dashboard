import {
  StatusResponse,
  NetInfoResponse,
  ABCIInfoResponse,
  UnconfirmedTxsResponse,
  ConsensusStateResponse,
  NodeHealth,
  DashboardData,
  ConsensusVoteSet,
  ABCIQueryResponse,
  GovernanceProposal,
  GovernanceArgument,
} from '../types/cometbft';
import { buildNodeConnection, DEFAULT_NODE_ADDRESS } from '../utils/nodeConnection';

const CONSENSUS_STEP_LABELS: Record<number, string> = {
  0: 'RoundStepNewHeight',
  1: 'RoundStepNewRound',
  2: 'RoundStepPropose',
  3: 'RoundStepPrevote',
  4: 'RoundStepPrecommit',
  5: 'RoundStepCommit',
  6: 'RoundStepCatchupCommit',
};

const CONSENSUS_STEP_NAME_LOOKUP: Record<string, number> = Object.entries(CONSENSUS_STEP_LABELS)
  .reduce((lookup, [numericStep, label]) => {
    lookup[label.toLowerCase()] = Number(numericStep);
    return lookup;
  }, {} as Record<string, number>);

export class CometBFTService {
  private baseUrl: string;
  private timeout: number;

  constructor(baseUrl: string = buildNodeConnection(DEFAULT_NODE_ADDRESS).baseUrl, timeout: number = 10000) {
    this.baseUrl = baseUrl.replace(/\/$/, ''); // Remove trailing slash
    this.timeout = timeout;
  }

  private buildAbciQueryUrl(path: string, data?: string): string {
    const quotedPath = `"${path}"`;
    const params = new URLSearchParams();
    params.set('path', quotedPath);

    if (typeof data === 'string') {
      params.set('data', data);
    }

    // URLSearchParams encodes forward slashes; decode them for compatibility with CometBFT RPC
    const query = params
      .toString()
      .replace(/%2F/g, '/')
      .replace(/%3A/g, ':');
    return `${this.baseUrl}/abci_query?${query}`;
  }

  private async fetchWithTimeout(url: string): Promise<Response> {
    const controller = new AbortController();
    const timeoutId = setTimeout(() => controller.abort(), this.timeout);

    try {
      const response = await fetch(url, {
        signal: controller.signal,
        headers: {
          'Accept': 'application/json',
          'Content-Type': 'application/json',
        },
      });
      clearTimeout(timeoutId);
      return response;
    } catch (error) {
      clearTimeout(timeoutId);
      throw error;
    }
  }

  private decodeBase64Value(value: string | null | undefined): string | null {
    if (!value) {
      return null;
    }

    try {
      if (typeof window !== 'undefined' && typeof window.atob === 'function') {
        const binary = window.atob(value);
        if (typeof TextDecoder !== 'undefined') {
          const bytes = Uint8Array.from(binary, char => char.charCodeAt(0));
          return new TextDecoder().decode(bytes);
        }
        return binary;
      }

      if (typeof atob === 'function') {
        const binary = atob(value);
        if (typeof TextDecoder !== 'undefined') {
          const bytes = Uint8Array.from(binary, char => char.charCodeAt(0));
          return new TextDecoder().decode(bytes);
        }
        return binary;
      }

      if (typeof Buffer !== 'undefined') {
        return Buffer.from(value, 'base64').toString('utf-8');
      }
    } catch (error) {
      console.warn('Failed to decode base64 value', error);
    }

    return null;
  }

  private normalizeGovernanceProposal(proposalId: number, payload: unknown): GovernanceProposal {
    const record = (typeof payload === 'object' && payload !== null)
      ? (payload as Record<string, unknown>)
      : {};

    const yes = Number(record.yes ?? 0);
    const no = Number(record.no ?? 0);
    const type = typeof record.type === 'string' ? record.type : 'unknown';
    const finalized = Boolean(record.finalized);

    let arg: GovernanceArgument = null;
    if (typeof record.arg === 'number' || typeof record.arg === 'boolean') {
      arg = record.arg;
    } else if (typeof record.arg === 'string') {
      const rawArg = record.arg.trim();
      if (rawArg.length > 0) {
        const numericArg = Number(rawArg);
        if (!Number.isNaN(numericArg) && String(numericArg) === rawArg) {
          arg = numericArg;
        } else {
          try {
            if (rawArg.startsWith('{') || rawArg.startsWith('[')) {
              const parsed = JSON.parse(rawArg);
              if (parsed !== null && typeof parsed === 'object') {
                arg = Array.isArray(parsed)
                  ? (parsed as unknown[])
                  : (parsed as Record<string, unknown>);
              } else {
                arg = parsed as GovernanceArgument;
              }
            } else {
              arg = rawArg;
            }
          } catch (error) {
            arg = rawArg;
          }
        }
      } else {
        arg = '';
      }
    } else if (Array.isArray(record.arg)) {
      arg = record.arg as unknown[];
    } else if (typeof record.arg === 'object' && record.arg !== null) {
      arg = record.arg as Record<string, unknown>;
    }

    const voters = Array.isArray(record.voters)
      ? (record.voters as unknown[]).filter((entry): entry is string => typeof entry === 'string')
      : [];

    return {
      id: proposalId,
      yes: Number.isFinite(yes) ? yes : 0,
      no: Number.isFinite(no) ? no : 0,
      type,
      arg,
      voters,
      finalized,
    };
  }

  private async queryAbci(path: string, data?: string): Promise<ABCIQueryResponse> {
    const url = this.buildAbciQueryUrl(path, data);
    const response = await this.fetchWithTimeout(url);

    if (!response.ok) {
      throw new Error(`HTTP ${response.status}: ${response.statusText}`);
    }

    const payload = await response.json() as ABCIQueryResponse;
    const abciResponse = payload?.result?.response;

    if (!abciResponse) {
      throw new Error('Malformed ABCI query response');
    }

    if (abciResponse.code !== 0) {
      const errorMessage = abciResponse.log || `ABCI query failed with code ${abciResponse.code}`;
      throw new Error(errorMessage);
    }

    return payload;
  }

  async getStatus(): Promise<StatusResponse> {
    try {
      const response = await this.fetchWithTimeout(`${this.baseUrl}/status`);
      if (!response.ok) {
        throw new Error(`HTTP ${response.status}: ${response.statusText}`);
      }
      return await response.json();
    } catch (error) {
      throw new Error(`Failed to fetch status: ${error instanceof Error ? error.message : 'Unknown error'}`);
    }
  }

  async getNetInfo(): Promise<NetInfoResponse> {
    try {
      const response = await this.fetchWithTimeout(`${this.baseUrl}/net_info`);
      if (!response.ok) {
        throw new Error(`HTTP ${response.status}: ${response.statusText}`);
      }
      return await response.json();
    } catch (error) {
      throw new Error(`Failed to fetch net info: ${error instanceof Error ? error.message : 'Unknown error'}`);
    }
  }

  async getABCIInfo(): Promise<ABCIInfoResponse> {
    try {
      const response = await this.fetchWithTimeout(`${this.baseUrl}/abci_info`);
      if (!response.ok) {
        throw new Error(`HTTP ${response.status}: ${response.statusText}`);
      }
      return await response.json();
    } catch (error) {
      throw new Error(`Failed to fetch ABCI info: ${error instanceof Error ? error.message : 'Unknown error'}`);
    }
  }

  async getUnconfirmedTxs(limit: number = 100): Promise<UnconfirmedTxsResponse> {
    try {
      const response = await this.fetchWithTimeout(`${this.baseUrl}/unconfirmed_txs?limit=${limit}`);
      if (!response.ok) {
        throw new Error(`HTTP ${response.status}: ${response.statusText}`);
      }
      return await response.json();
    } catch (error) {
      throw new Error(`Failed to fetch mempool data: ${error instanceof Error ? error.message : 'Unknown error'}`);
    }
  }

  async getConsensusState(): Promise<ConsensusStateResponse> {
    try {
      const response = await this.fetchWithTimeout(`${this.baseUrl}/dump_consensus_state`);
      if (!response.ok) {
        throw new Error(`HTTP ${response.status}: ${response.statusText}`);
      }
      return await response.json();
    } catch (error) {
      throw new Error(`Failed to fetch consensus state: ${error instanceof Error ? error.message : 'Unknown error'}`);
    }
  }

  async getGovernanceTotalProposals(): Promise<number> {
    try {
      const response = await this.queryAbci('/get/masternodes.total_votes');
      const decoded = this.decodeBase64Value(response.result.response.value);

      if (!decoded) {
        return 0;
      }

      const total = Number(decoded.trim());
      if (!Number.isFinite(total)) {
        throw new Error(`Invalid total proposal count: ${decoded}`);
      }

      return total;
    } catch (error) {
      throw new Error(`Failed to fetch governance proposal count: ${error instanceof Error ? error.message : 'Unknown error'}`);
    }
  }

  async getGovernanceProposal(proposalId: number): Promise<GovernanceProposal | null> {
    try {
      const response = await this.queryAbci(`/get/masternodes.votes:${proposalId}`);
      const decoded = this.decodeBase64Value(response.result.response.value);

      if (!decoded) {
        return null;
      }

      const parsed = JSON.parse(decoded) as unknown;
      return this.normalizeGovernanceProposal(proposalId, parsed);
    } catch (error) {
      console.warn(`Failed to load governance proposal ${proposalId}:`, error);
      return null;
    }
  }

  async getGovernanceProposalsRange(startId: number, endId: number): Promise<GovernanceProposal[]> {
    if (!Number.isFinite(startId) || !Number.isFinite(endId) || endId < startId) {
      return [];
    }

    const ids: number[] = [];
    for (let id = Math.max(1, Math.floor(startId)); id <= Math.floor(endId); id += 1) {
      ids.push(id);
    }

    const results = await Promise.all(ids.map((id) => this.getGovernanceProposal(id)));
    return results.filter((proposal): proposal is GovernanceProposal => proposal !== null);
  }

  private parseVoteRatioFromBitArray(bitArray?: string): number | null {
    if (!bitArray) {
      return null;
    }

    const match = bitArray.match(/BA\{(\d+):(.*)\}/);
    if (!match) {
      return null;
    }

    const total = parseInt(match[1], 10);
    const votesString = match[2];

    if (!Number.isFinite(total) || total === 0 || !votesString) {
      return null;
    }

    const voteCount = (votesString.match(/[xX1]/g) || []).length;
    return voteCount / total;
  }

  private parseVoteRatioFromVotes(votes?: string[]): number | null {
    if (!votes || votes.length === 0) {
      return null;
    }

    const meaningfulVotes = votes.filter((vote) => typeof vote === 'string' && vote.trim().length > 0);
    if (meaningfulVotes.length === 0) {
      return null;
    }

    const affirmativeVotes = meaningfulVotes.filter((vote) => !vote.includes('<nil>') && !/nil-vote/i.test(vote));
    return affirmativeVotes.length / meaningfulVotes.length;
  }

  private calculateVoteRatio(voteSet: ConsensusVoteSet | undefined, type: 'prevotes' | 'precommits'): number | null {
    if (!voteSet) {
      return null;
    }

    const bitArray = type === 'prevotes' ? voteSet.prevotes_bit_array : voteSet.precommits_bit_array;
    const ratioFromBits = this.parseVoteRatioFromBitArray(bitArray);
    if (ratioFromBits !== null) {
      return ratioFromBits;
    }

    const votes = type === 'prevotes' ? voteSet.prevotes : voteSet.precommits;
    return this.parseVoteRatioFromVotes(votes);
  }

  private interpretConsensusStep(step: number | string | null | undefined): {
    display: string | null;
    number: number | null;
    normalized: string | null;
  } {
    if (step === null || step === undefined) {
      return { display: null, number: null, normalized: null };
    }

    if (typeof step === 'number') {
      if (!Number.isFinite(step)) {
        return { display: String(step), number: null, normalized: null };
      }

      const label = CONSENSUS_STEP_LABELS[step] ?? `Step ${step}`;
      return { display: label, number: step, normalized: label.toLowerCase() };
    }

    const rawStep = String(step).trim();
    if (rawStep.length === 0) {
      return { display: '', number: null, normalized: '' };
    }

    const parsedNumber = Number(rawStep);
    if (!Number.isNaN(parsedNumber) && Number.isFinite(parsedNumber)) {
      const label = CONSENSUS_STEP_LABELS[parsedNumber] ?? rawStep;
      return { display: label, number: parsedNumber, normalized: label.toLowerCase() };
    }

    const normalized = rawStep.toLowerCase();
    const mappedNumber = CONSENSUS_STEP_NAME_LOOKUP[normalized];
    if (mappedNumber !== undefined) {
      const label = CONSENSUS_STEP_LABELS[mappedNumber];
      return { display: label, number: mappedNumber, normalized };
    }

    return { display: rawStep, number: null, normalized };
  }

  private evaluateConsensusHealth(
    status: StatusResponse | null,
    consensusState: ConsensusStateResponse | null,
  ): NodeHealth['consensus'] {
    const consensusHealth: NodeHealth['consensus'] = {
      healthy: false,
      height: null,
      round: null,
      step: null,
      prevoteRatio: null,
      precommitRatio: null,
      issues: [],
    };

    if (!consensusState) {
      consensusHealth.issues.push('Consensus state unavailable');
      return consensusHealth;
    }

    const { round_state } = consensusState.result;

    consensusHealth.height = parseInt(round_state.height, 10) || null;

    const roundValue =
      typeof round_state.round === 'number'
        ? round_state.round
        : parseInt(round_state.round as string, 10);
    consensusHealth.round = Number.isFinite(roundValue) ? roundValue : null;

    const stepInfo = this.interpretConsensusStep(round_state.step);
    consensusHealth.step = stepInfo.display;

<<<<<<< HEAD
    const isCatchupStep = stepInfo.normalized?.includes('catchup') ?? false;
=======
    const normalizedStep =
      typeof stepValue === 'string' ? stepValue.toLowerCase() : null;
    const isCatchupStep = normalizedStep?.includes('catchup') ?? false;

    if (isCatchupStep) {
      const catchupMessage = status?.result.sync_info.catching_up
        ? 'Node is stuck replaying blocks due to consensus catch-up issues'
        : 'Consensus step indicates catch-up mode despite sync being reported complete';
      consensusHealth.issues.push(catchupMessage);
    }

    const stepNumber = (() => {
      if (typeof stepValue === 'number') {
        return Number.isFinite(stepValue) ? stepValue : null;
      }
>>>>>>> d33ba89a

    if (isCatchupStep) {
      const catchupMessage = status?.result.sync_info.catching_up
        ? 'Node is stuck replaying blocks due to consensus catch-up issues'
        : 'Consensus step indicates catch-up mode despite sync being reported complete';
      consensusHealth.issues.push(catchupMessage);
    }

    const stepNumber = stepInfo.number;

    if (status) {
      const latestBlockHeight = parseInt(status.result.sync_info.latest_block_height, 10);
      if (
        Number.isFinite(latestBlockHeight)
        && consensusHealth.height !== null
        && Math.abs(latestBlockHeight - consensusHealth.height) > 2
      ) {
        consensusHealth.issues.push('Consensus height is lagging behind latest block height');
      }
    }

    const voteSets = round_state.votes ?? round_state.height_vote_set;
    const voteSet = voteSets?.find((set) => {
      const round = typeof set.round === 'string' ? parseInt(set.round, 10) : set.round;
      return round === consensusHealth.round;
    }) ?? voteSets?.[0];

    const prevoteRatio = this.calculateVoteRatio(voteSet, 'prevotes');
    const precommitRatio = this.calculateVoteRatio(voteSet, 'precommits');
    consensusHealth.prevoteRatio = prevoteRatio;
    consensusHealth.precommitRatio = precommitRatio;

    const participationThreshold = 2 / 3;

    if (
      stepNumber !== null
      && stepNumber >= 3
      && prevoteRatio !== null
      && prevoteRatio < participationThreshold
    ) {
      consensusHealth.issues.push('Prevote participation below two-thirds threshold');
    }

    if (
      stepNumber !== null
      && stepNumber >= 5
      && precommitRatio !== null
      && precommitRatio < participationThreshold
    ) {
      consensusHealth.issues.push('Precommit participation below two-thirds threshold');
    }

    consensusHealth.healthy = consensusHealth.issues.length === 0;
    return consensusHealth;
  }

  public deriveConsensusHealth(
    status: StatusResponse | null,
    consensusState: ConsensusStateResponse | null,
  ): NodeHealth['consensus'] {
    return this.evaluateConsensusHealth(status, consensusState);
  }

  private analyzeNodeHealth(
    status: StatusResponse | null,
    netInfo: NetInfoResponse | null,
    consensusState: ConsensusStateResponse | null,
  ): NodeHealth {
    const health: NodeHealth = {
      isOnline: false,
      isSynced: false,
      hasErrors: false,
      errorMessages: [],
      lastUpdated: new Date(),
      consensus: {
        healthy: false,
        height: null,
        round: null,
        step: null,
        prevoteRatio: null,
        precommitRatio: null,
        issues: [],
      },
    };

    if (!status) {
      health.hasErrors = true;
      health.errorMessages.push('Unable to fetch node status');
      if (!consensusState) {
        health.consensus.issues.push('Consensus state unavailable');
      }
      return health;
    }

    health.isOnline = true;

    // Check if node is synced
    health.isSynced = !status.result.sync_info.catching_up;
    if (status.result.sync_info.catching_up) {
      health.errorMessages.push('Node is currently syncing');
    }

    // Check block height freshness (should be recent)
    const latestBlockTime = new Date(status.result.sync_info.latest_block_time);
    const now = new Date();
    const timeDiff = now.getTime() - latestBlockTime.getTime();
    const fiveMinutes = 5 * 60 * 1000;

    if (timeDiff > fiveMinutes) {
      health.hasErrors = true;
      health.errorMessages.push(`Latest block is ${Math.round(timeDiff / 60000)} minutes old`);
    }

    // Check peer count
    if (netInfo) {
      const peerCount = parseInt(netInfo.result.n_peers);
      if (peerCount === 0) {
        health.hasErrors = true;
        health.errorMessages.push('No peers connected');
      } else if (peerCount < 2) {
        health.errorMessages.push('Low peer count (less than 2)');
      }
    }

    const consensusHealth = this.evaluateConsensusHealth(status, consensusState);
    health.consensus = consensusHealth;

    if (consensusHealth.issues.length > 0) {
      health.hasErrors = true;
      health.errorMessages.push(...consensusHealth.issues);
    }

    // Deduplicate error messages to avoid repeated warnings
    health.errorMessages = Array.from(new Set(health.errorMessages));

    return health;
  }

  async getAllData(): Promise<DashboardData> {
    const data: DashboardData = {
      status: null,
      netInfo: null,
      abciInfo: null,
      mempool: null,
      health: {
        isOnline: false,
        isSynced: false,
        hasErrors: true,
        errorMessages: ['Loading...'],
        lastUpdated: new Date(),
        consensus: {
          healthy: false,
          height: null,
          round: null,
          step: null,
          prevoteRatio: null,
          precommitRatio: null,
          issues: [],
        },
      },
      loading: true,
      error: null,
      consensusState: null,
      consensusHistory: [],
    };

    try {
      // Fetch all data in parallel
      const [status, netInfo, abciInfo, mempool, consensusState] = await Promise.allSettled([
        this.getStatus(),
        this.getNetInfo(),
        this.getABCIInfo(),
        this.getUnconfirmedTxs(),
        this.getConsensusState(),
      ]);

      // Handle status
      if (status.status === 'fulfilled') {
        data.status = status.value;
      } else {
        data.error = `Status error: ${status.reason}`;
      }

      // Handle net info
      if (netInfo.status === 'fulfilled') {
        data.netInfo = netInfo.value;
      } else {
        console.warn('Net info error:', netInfo.reason);
      }

      // Handle ABCI info
      if (abciInfo.status === 'fulfilled') {
        data.abciInfo = abciInfo.value;
      } else {
        console.warn('ABCI info error:', abciInfo.reason);
      }

      // Handle mempool info
      if (mempool.status === 'fulfilled') {
        data.mempool = mempool.value;
      } else {
        console.warn('Mempool info error:', mempool.reason);
      }

      if (consensusState.status === 'fulfilled') {
        data.consensusState = consensusState.value;
      } else {
        console.warn('Consensus state error:', consensusState.reason);
      }

      // Analyze health
      data.health = this.analyzeNodeHealth(data.status, data.netInfo, data.consensusState);
      data.health.lastUpdated = new Date();
      data.loading = false;

    } catch (error) {
      data.error = error instanceof Error ? error.message : 'Unknown error occurred';
      data.loading = false;
      data.health = {
        isOnline: false,
        isSynced: false,
        hasErrors: true,
        errorMessages: [data.error],
        lastUpdated: new Date(),
        consensus: {
          healthy: false,
          height: null,
          round: null,
          step: null,
          prevoteRatio: null,
          precommitRatio: null,
          issues: [data.error],
        },
      };
      data.consensusHistory = [];
    }

    return data;
  }

  setBaseUrl(url: string) {
    this.baseUrl = url.replace(/\/$/, '');
  }

  getBaseUrl(): string {
    return this.baseUrl;
  }
}

// Export a default instance
export const cometbftService = new CometBFTService();<|MERGE_RESOLUTION|>--- conflicted
+++ resolved
@@ -425,12 +425,10 @@
     const stepInfo = this.interpretConsensusStep(round_state.step);
     consensusHealth.step = stepInfo.display;
 
-<<<<<<< HEAD
-    const isCatchupStep = stepInfo.normalized?.includes('catchup') ?? false;
-=======
+
     const normalizedStep =
       typeof stepValue === 'string' ? stepValue.toLowerCase() : null;
-    const isCatchupStep = normalizedStep?.includes('catchup') ?? false;
+    const isCatchupStep = stepInfo.normalized?.includes('catchup') ?? false;
 
     if (isCatchupStep) {
       const catchupMessage = status?.result.sync_info.catching_up
@@ -443,7 +441,6 @@
       if (typeof stepValue === 'number') {
         return Number.isFinite(stepValue) ? stepValue : null;
       }
->>>>>>> d33ba89a
 
     if (isCatchupStep) {
       const catchupMessage = status?.result.sync_info.catching_up
